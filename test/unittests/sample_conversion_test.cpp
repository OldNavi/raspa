--- conflicted
+++ resolved
@@ -36,11 +36,7 @@
 
     void _init_data_ramp_int(std::vector<int32_t> &buffer,
                              int buffer_size_in_samples,
-<<<<<<< HEAD
-                             RaspaCodecFormat codec_format)
-=======
                              driver_conf::CodecFormat codec_format)
->>>>>>> 2bcfa00d
     {
         buffer.resize(buffer_size_in_samples, 0);
 
@@ -50,18 +46,6 @@
             int32_t value = sample_index * 100;
             switch (codec_format)
             {
-<<<<<<< HEAD
-            case RaspaCodecFormat::INT24_LJ:
-                value = (value & 0x00FFFFFF) << 8;
-                break;
-            case RaspaCodecFormat::INT24_I2S:
-                value = (value & 0x00FFFFFF) << 7;
-                break;
-            case RaspaCodecFormat::INT24_RJ:
-                value = (value & 0x00FFFFFF);
-                break;
-            case RaspaCodecFormat::INT32_RJ:
-=======
             case driver_conf::CodecFormat::INT24_LJ:
                 value = (value & 0x00FFFFFF) << 8;
                 break;
@@ -72,19 +56,15 @@
                 value = (value & 0x00FFFFFF);
                 break;
             case driver_conf::CodecFormat::INT24_32RJ:
->>>>>>> 2bcfa00d
                 // represents 24 bit of data in 32bit right justified format
                 value = (value & 0x00FFFFFF) << 8;
 
                 // extend sign
                 value = value >> 8;
                 break;
-<<<<<<< HEAD
-=======
             case driver_conf::CodecFormat::INT32:
                 // No conversion needed
                 break;
->>>>>>> 2bcfa00d
             }
             sample = value;
             sample_index++;
@@ -94,11 +74,7 @@
 
 TEST_F(TestSampleConversion, invalid_audio_parameters)
 {
-<<<<<<< HEAD
-    RaspaCodecFormat codec_format = RaspaCodecFormat::NUM_CODEC_FORMATS;
-=======
     auto codec_format = driver_conf::CodecFormat::NUM_CODEC_FORMATS;
->>>>>>> 2bcfa00d
     int num_chans = raspa::MIN_NUM_CHANNELS;
     int buffer_size = raspa::MIN_BUFFER_SIZE;
 
@@ -108,11 +84,7 @@
     ASSERT_FALSE(sample_converter);
 
     // invalid number of channels
-<<<<<<< HEAD
-    codec_format = RaspaCodecFormat::INT24_LJ;
-=======
     codec_format = driver_conf::CodecFormat::INT24_LJ;
->>>>>>> 2bcfa00d
     num_chans = raspa::MAX_NUM_CHANNELS * 2;
     sample_converter = raspa::get_sample_converter(codec_format,
                                                    buffer_size, num_chans);
@@ -132,13 +104,8 @@
     std::vector<float> float_data;
     std::vector<float> expected_float_data;
 
-<<<<<<< HEAD
-    RaspaCodecFormat codec_format = RaspaCodecFormat::INT24_LJ;
-    bool iterate_over_codec_format = true;
-=======
     auto codec_format = driver_conf::CodecFormat::INT24_LJ;
     auto iterate_over_codec_format = true;
->>>>>>> 2bcfa00d
 
     while (iterate_over_codec_format)
     {
@@ -193,13 +160,8 @@
     std::vector<float> float_data;
     std::vector<int32_t> expected_int_data;
 
-<<<<<<< HEAD
-    RaspaCodecFormat codec_format = RaspaCodecFormat::INT24_LJ;
-    bool iterate_over_codec_format = true;
-=======
     auto codec_format = driver_conf::CodecFormat::INT24_LJ;
     auto iterate_over_codec_format = true;
->>>>>>> 2bcfa00d
 
     while (iterate_over_codec_format)
     {
@@ -258,11 +220,7 @@
 
     int buffer_size_in_frames = raspa::MAX_BUFFER_SIZE;
     int num_chans = raspa::MAX_NUM_CHANNELS;
-<<<<<<< HEAD
-    RaspaCodecFormat codec_format = raspa::DEFAULT_CODEC_FORMAT;
-=======
     auto codec_format = raspa::DEFAULT_CODEC_FORMAT;
->>>>>>> 2bcfa00d
     int buffer_size_in_samples = buffer_size_in_frames * num_chans;
 
     int32_t int24_lj_max_val = (RASPA_INT24_MAX_VALUE << 8);
@@ -292,11 +250,7 @@
     std::vector<int32_t> int_data;
     std::vector<float> float_data;
 
-<<<<<<< HEAD
-    RaspaCodecFormat codec_format = RaspaCodecFormat::INT24_LJ;
-=======
     auto codec_format = driver_conf::CodecFormat::INT24_LJ;
->>>>>>> 2bcfa00d
     bool iterate_over_codec_format = true;
 
     while (iterate_over_codec_format)
